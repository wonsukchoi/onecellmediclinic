import React, { useState, useEffect, useRef } from 'react'
import { useNavigate } from 'react-router-dom'
import { useTranslation } from 'react-i18next'
import { CMSService } from '../../services/cms.service'
import { Icon, type IconName } from '../icons'
import type { HeaderNavigation, NavCategory, NavItem } from '../../types'
import styles from './Navigation.module.css'

// Icon mapping from CMS icon names to Icon component names
const iconMapping: Record<string, IconName> = {
  'hospital': 'medical',
  'doctor': 'user',
  'building': 'medical',
  'clipboard': 'calendar',
  'sparkles': 'star',
  'star': 'star',
  'woman': 'user',
  'shield': 'check',
  'camera': 'image',
  'video': 'video',
  'play': 'video',
  'selfie': 'selfie',
  'party': 'star',
  'gift': 'star',
  'fire': 'warning',
  'calendar': 'calendar',
  'laptop': 'medical',
  'emergency': 'warning',
  'location': 'medical',
  'phone': 'phone',
  'mail': 'mail',
  'menu': 'menu',
  'search': 'search',
  'plus': 'plus',
  'edit': 'edit',
  'delete': 'delete',
  'view': 'view',
  'close': 'close',
  'chevron-down': 'chevronDown',
  'chevron-right': 'chevronRight',
  'chevron-left': 'chevronLeft',
  'chevron-up': 'chevronUp'
}


interface NavigationProps {
  className?: string
  onNavigate?: () => void
}

// Fallback navigation for when CMS fails to load
const fallbackNavigation: NavCategory[] = [
  {
    id: 'about',
    title: '병원소개',
    items: [
      {
        label: '원셀 소개',
        path: '/about',
        description: '원셀 메디의원 소개'
      },
      {
        label: '의료진 소개',
        path: '/staff',
        description: '전문 의료진 프로필'
      }
    ]
  },
  {
    id: 'stemcell',
    title: '줄기세포',
    items: [
      {
        label: '줄기세포 소개',
        path: '/procedures/stemcell',
        description: '줄기세포 치료 소개'
      },
      {
        label: '줄기세포 시술',
        path: '/procedures/stemcell-treatment',
        description: '줄기세포 시술 안내'
      }
    ]
  },
  {
    id: 'immune',
    title: '면역치료',
    items: [
      {
        label: '면역치료 소개',
        path: '/procedures/immune',
        description: '면역치료 소개'
      },
      {
        label: '면역치료 시술',
        path: '/procedures/immune-treatment',
        description: '면역치료 시술 안내'
      }
    ]
  },
  {
    id: 'dermatology',
    title: '피부',
    items: [
      {
        label: '피부 시술 소개',
        path: '/procedures/dermatology',
        description: '피부 시술 소개'
      },
      {
        label: '피부 관리',
        path: '/procedures/skin-care',
        description: '피부 관리 프로그램'
      }
    ]
  },
  {
    id: 'plastic',
    title: '성형',
    items: [
      {
        label: '성형 시술 소개',
        path: '/procedures/plastic',
        description: '성형 시술 소개'
      },
      {
        label: '성형 프로그램',
        path: '/procedures/plastic-programs',
        description: '성형 프로그램 안내'
      }
    ]
  },
  {
    id: 'pain',
    title: '통증클리닉',
    items: [
      {
        label: '통증 치료 소개',
        path: '/procedures/pain',
        description: '통증 치료 소개'
      },
      {
        label: '통증 관리',
        path: '/procedures/pain-management',
        description: '통증 관리 프로그램'
      }
    ]
  },
  {
    id: 'booking',
    title: '예약 및 상담',
    featured: false,
    items: [
      {
        label: '온라인 상담',
        path: '/consultation',
        description: '비대면 전문의 상담',
        featured: false
      },
      {
        label: '방문 예약',
        path: '/reservation',
        description: '직접 방문 예약',
        featured: false
      }
    ]
  }
]

// Helper functions

const getIconName = (iconName: string | null | undefined): IconName | undefined => {
  if (!iconName) return undefined
  const mappedIcon = iconMapping[iconName.toLowerCase()]
  return mappedIcon as IconName || 'menu'
}

const constructPageUrl = (navItem: HeaderNavigation): string => {
  // If it's a direct URL, use it
  if (navItem.url) return navItem.url

  // If it has a page_id, construct dynamic page URL
  if (navItem.page_id) return `/page/${navItem.page_id}`

  // Default fallback
  return '#'
}

const transformCMSNavigationToCategories = (cmsNavigation: HeaderNavigation[]): NavCategory[] => {
  return cmsNavigation
    .filter(item => item.is_visible)
    .map(parentItem => {
      const children = parentItem.children || []

      // Determine if this should be a mega menu (more than 4 items or specific nav_type)
      const megaMenu = parentItem.nav_type === 'megamenu' || children.length > 4

      // Transform children to NavItems
      const items: NavItem[] = children
        .filter((child: HeaderNavigation) => child.is_visible)
        .map((child: HeaderNavigation) => ({
          label: child.label,
          path: constructPageUrl(child),
          description: '', // CMS doesn't have description field yet
          icon: getIconName(child.icon_name),
          featured: child.css_classes?.includes('featured') || false,
          target_blank: child.target_blank || false,
          page_id: child.page_id || undefined
        }))

      return {
        id: parentItem.id,
        title: parentItem.label,
        items,
        featured: parentItem.css_classes?.includes('featured') || false,
        megaMenu
      }
    })
}

const Navigation: React.FC<NavigationProps> = ({
  className,
  onNavigate
}) => {
  const [activeDropdown, setActiveDropdown] = useState<string | null>(null)
  const [isMobile, setIsMobile] = useState(false)
  const [navigationCategories, setNavigationCategories] = useState<NavCategory[]>(fallbackNavigation)
  const [isLoading, setIsLoading] = useState(true)
  const navigate = useNavigate()
  const timeoutRef = useRef<NodeJS.Timeout | null>(null)
  const { i18n } = useTranslation()

  // Load navigation data from CMS
  useEffect(() => {
    const loadNavigation = async () => {
      try {
        setIsLoading(true)

<<<<<<< HEAD
        // For now, use fallback navigation to ensure our new menu items are shown
        setNavigationCategories(fallbackNavigation)
        setIsLoading(false)
        return;

        // Commented out CMS navigation loading for now to use our custom menu
        /*
        // Check cache first
        const cached = getCachedNavigation()
        if (cached) {
          setNavigationCategories(cached.data)
          setIsLoading(false)
          return
        }

=======
>>>>>>> ac410a08
        // Fetch from CMS with current language
        const currentLanguage = i18n.language === 'en' ? 'en' : 'kr'
        const response = await CMSService.getNavigation(currentLanguage)

        if (response.success && response.data) {
          console.log('CMS Navigation Response:', response.data)
          const transformedNavigation = transformCMSNavigationToCategories(response.data)
          console.log('Transformed Navigation:', transformedNavigation)
          setNavigationCategories(transformedNavigation)
        } else {
          console.error('CMS Navigation Error:', response.error)
          throw new Error(response.error || 'Failed to load navigation')
        }
        */
      } catch (error) {
        console.error('Error loading navigation:', error)
        // Keep fallback navigation on error
        setNavigationCategories(fallbackNavigation)
      } finally {
        setIsLoading(false)
      }
    }

    loadNavigation()
  }, [i18n.language])

  useEffect(() => {
    const checkMobile = () => {
      setIsMobile(window.innerWidth < 768)
    }

    checkMobile()
    window.addEventListener('resize', checkMobile)

    return () => window.removeEventListener('resize', checkMobile)
  }, [])

  const handleMouseEnter = (categoryId: string) => {
    if (!isMobile) {
      if (timeoutRef.current) {
        clearTimeout(timeoutRef.current)
      }
      setActiveDropdown(categoryId)
    }
  }

  const handleMouseLeave = () => {
    if (!isMobile) {
      timeoutRef.current = setTimeout(() => {
        setActiveDropdown(null)
      }, 150)
    }
  }

  const handleClick = (categoryId: string) => {
    if (isMobile) {
      setActiveDropdown(activeDropdown === categoryId ? null : categoryId)
    }
  }

  const handleNavItemClick = (item: NavItem) => {
    const { path, target_blank } = item

    // Handle anchor links
    if (path.startsWith('#')) {
      const element = document.querySelector(path)
      if (element) {
        element.scrollIntoView({ behavior: 'smooth' })
      }
    }
    // Handle external links
    else if (path.startsWith('http://') || path.startsWith('https://')) {
      if (target_blank) {
        window.open(path, '_blank', 'noopener,noreferrer')
      } else {
        window.location.href = path
      }
    }
    // Handle internal navigation
    else {
      navigate(path)
    }

    setActiveDropdown(null)
    onNavigate?.()
  }

  const navigationClasses = [
    styles.navigation,
    className
  ].filter(Boolean).join(' ')

  // Show blank during loading - removed loading indicator as requested
  if (isLoading && navigationCategories === fallbackNavigation) {
    return (
      <nav className={navigationClasses}>
        <ul className={styles.navList}>
        </ul>
      </nav>
    )
  }

  return (
    <nav className={navigationClasses}>
      <ul className={styles.navList}>
        {navigationCategories.map((category) => (
          <li
            key={category.id}
            className={`${styles.navItem} ${category.featured ? styles.featured : ''}`}
            onMouseEnter={() => handleMouseEnter(category.id)}
            onMouseLeave={handleMouseLeave}
          >
            <button
              className={`${styles.navButton} ${activeDropdown === category.id ? styles.active : ''}`}
              onClick={() => handleClick(category.id)}
              aria-expanded={activeDropdown === category.id}
              aria-haspopup="true"
            >
              {category.title}
            </button>

            <div
              className={`${styles.dropdown} ${
                category.megaMenu ? styles.megaMenu : ''
              } ${
                activeDropdown === category.id ? styles.open : ''
              }`}
            >
              <div className={styles.dropdownContent}>
                {category.megaMenu ? (
                  <div className={styles.megaMenuGrid}>
                    <div className={styles.megaMenuSection}>
                      <h4 className={styles.megaMenuTitle}>{category.title}</h4>
                      <div className={styles.megaMenuItems}>
                        {category.items.map((item) => (
                          <button
                            key={item.path}
                            className={`${styles.megaMenuItem} ${item.featured ? styles.featured : ''}`}
                            onClick={() => handleNavItemClick(item)}
                            data-label={item.label}
                          >
                            {item.icon && (
                              <span className={styles.itemIcon}>
                                <Icon name={item.icon as IconName} size="sm" />
                              </span>
                            )}
                            <div className={styles.itemContent}>
                              <span className={styles.itemLabel}>{item.label}</span>
                              {item.description && (
                                <span className={styles.itemDescription}>{item.description}</span>
                              )}
                            </div>
                            {item.featured && (
                              <span className={styles.featuredBadge}>NEW</span>
                            )}
                          </button>
                        ))}
                      </div>
                    </div>
                  </div>
                ) : (
                  <>
                    {category.id === 'about' && (
                      <div className={styles.categoryTitle}>병원소개</div>
                    )}
                    <ul className={styles.dropdownList}>
                    {category.items.map((item) => (
                      <li key={item.path} className={styles.dropdownItem}>
                        <button
                          className={`${styles.dropdownLink} ${item.featured ? styles.featured : ''}`}
                          onClick={() => handleNavItemClick(item)}
                          data-label={item.label}
                        >
                          {item.icon && (
                            <span className={styles.itemIcon}>
                              <Icon name={item.icon as IconName} size="sm" />
                            </span>
                          )}
                          <div className={styles.itemContent}>
                            <span className={styles.itemLabel}>{item.label}</span>
                            {item.description && (
                              <span className={styles.itemDescription}>{item.description}</span>
                            )}
                          </div>
                          {item.featured && (
                            <span className={styles.featuredBadge}>HOT</span>
                          )}
                        </button>
                      </li>
                    ))}
                  </ul>
                  </>
                )}
              </div>
            </div>
          </li>
        ))}
      </ul>
    </nav>
  )
}

export default Navigation<|MERGE_RESOLUTION|>--- conflicted
+++ resolved
@@ -42,7 +42,6 @@
   'chevron-up': 'chevronUp'
 }
 
-
 interface NavigationProps {
   className?: string
   onNavigate?: () => void
@@ -168,7 +167,6 @@
 ]
 
 // Helper functions
-
 const getIconName = (iconName: string | null | undefined): IconName | undefined => {
   if (!iconName) return undefined
   const mappedIcon = iconMapping[iconName.toLowerCase()]
@@ -236,7 +234,6 @@
       try {
         setIsLoading(true)
 
-<<<<<<< HEAD
         // For now, use fallback navigation to ensure our new menu items are shown
         setNavigationCategories(fallbackNavigation)
         setIsLoading(false)
@@ -244,16 +241,6 @@
 
         // Commented out CMS navigation loading for now to use our custom menu
         /*
-        // Check cache first
-        const cached = getCachedNavigation()
-        if (cached) {
-          setNavigationCategories(cached.data)
-          setIsLoading(false)
-          return
-        }
-
-=======
->>>>>>> ac410a08
         // Fetch from CMS with current language
         const currentLanguage = i18n.language === 'en' ? 'en' : 'kr'
         const response = await CMSService.getNavigation(currentLanguage)
